"""Bridge Clock re-write in python"""
import json
import dataclasses
from dataclasses import dataclass, InitVar
from enum import IntEnum
from pathlib import Path
from typing import Tuple, Optional, ClassVar

import wx

from clock_main_frame import RoundTimer, SetupDialog
from utils import bc_log
import validators as vld


@dataclass(slots=True)
class GameSettings:
    """Settings for the current timer."""

    dict_: InitVar[Optional[dict]] = None
    rounds: int = 9
    round_length: int = 20
    breaks: tuple[int] = (4,)
    break_length: int = 5
    break_visible: bool = False
    sounds: bool = False
    manual_restart: bool = False
    load_last: InitVar[bool] = False

    DEFAULT_SAVE: ClassVar[str] = '_last_settings.json'

    def __post_init__(self, dict_, load_last):
        """Load from database if provided or last settings if set."""

        if load_last:
            self.load_from_file(Path(self.DEFAULT_SAVE))
        if dict_ is not None:
            self.update_from_dict(dict_)

    def _save_as_last(self) -> None:
        """Save the current settings for next time."""

        self.save_to_file(Path(self.DEFAULT_SAVE))

    def load_from_file(self, f: Path) -> None:
        """Load settings from json file."""
        try:
            with f.open() as fh:
                data = json.load(fh)
            self.update_from_dict(data)
        except (OSError, json.JSONDecodeError) as e:
            if str(f) != self.DEFAULT_SAVE:  # last settings may not exist
                print(f'Failure to load data!: {e}')

    def save_to_file(self, of: Path) -> None:
        """Save current settings for load later"""

        data = dataclasses.asdict(self)
        try:
            with of.open('w') as ofh:
                json.dump(data, ofh, indent=2)
        except OSError as e:
            print(f'failed to save data: {e}')

    def update_from_dict(self, new_values: dict) -> None:
        """Update from a dict of values.  Ignore each item if blank."""

        for k, v in new_values.items():
            if v is not None:
                try:
                    setattr(self, k, v)
                except AttributeError as e:  # k not in class
                    bc_log(f'Attribute {k} not allowed in Settings: {e}')

    def exit(self) -> None:
        """Save last settings on exit"""

        self._save_as_last()


class StatusbarFields(IntEnum):
    """Constants for the statusbar field sections"""
    ROUND = 0
    MINUTES = 1
    CLOCK = 2


class BridgeTimer(RoundTimer):  # pylint: disable=too-many-ancestors
    """handler code goes here."""

    def __init__(self, *args, **kwargs):
        super().__init__(*args, **kwargs)
        self.settings = GameSettings(load_last=True)
        # wxGlade doesn't do timers.  One every second to run the timer,
        # one every minute to update the wall clock on the statusbar.
        self.statusbar_timer = wx.Timer(self)
        self.statusbar_timer.Start(60000)
        self.timer = wx.Timer(self)
        self.Bind(wx.EVT_TIMER, self.on_clock_tick)

        self.clock = None
        self.round = 1
        self._game_started = False
        self._game_finished = False
        self._in_break = False  # only True when in visible break

        self._initialize_game()

    def _initialize_game(self) -> None:
        self._game_started = False
        self._game_finished = False
        self._pause_game()
        self._round_1()
        self._reset_clock()
        self._update_statusbar()

    def _pause_game(self) -> None:
        """Programmatically "press the pause button"."""

        self.timer.Stop()
        self.button_start.SetLabelText('Start')
        self.button_start.SetValue(False)

    def _round_1(self) -> None:
        """Return to round 1."""

        self.round = 1
        self._update_round()

    def _break_this_round(self) -> bool:
        """if True, go to a break after this round"""

        return self.round in self.settings.breaks

    def _update_round(self) -> None:
        """Change the round label"""

        self.label_round.SetLabelText(f'Round {self.round}')
        self.panel_1.Layout()

    def _reset_clock(self) -> None:
        """reset clock to round_time"""

        self.clock = wx.TimeSpan(0, min=self.settings.round_length, sec=0)
        self._update_clock()

    def _update_clock(self) -> None:
        """Display the current countdown clock value"""

        self.label_clock.SetLabelText(self.clock.Format('%M:%S'))
        self.panel_1.Layout()

    def _update_statusbar(self) -> None:
        """Update the values in the status bar"""

        self.SetStatusText(
            f"Round {self.round} of {self.settings.rounds}",
            StatusbarFields.ROUND,
        )
        self.SetStatusText(
            f"Minutes Per Round: {self.settings.round_length}",
            StatusbarFields.MINUTES,
        )
        self.SetStatusText(
            f"{wx.DateTime.Now().Format('%R')}",
            StatusbarFields.CLOCK,
        )

    def _next_round(self) -> None:
        """Handle Round Change.

        This could:
        - start the next round
        - go to a shown break,
        - start the next round adding time for an invisible break,
        - waiting for a manual restart,
        - ending the game.

        I expect there will be much more logic to add here.
        """

        if self.round < self.settings.rounds:
            if (not self._in_break  # don't repeat break
                and self.settings.break_visible
                    and self._break_this_round()):
                bc_log('Break now!')
                self._go_to_break()
            else:
                self.round += 1
                self._in_break = False
                self._update_round()
                self._reset_clock()
                if (not self.settings.break_visible
                        and self._break_this_round()):
                    self.clock.Add(
                        wx.TimeSpan.Minutes(self.settings.break_length)
                    )
                    self._update_clock()
                self._update_statusbar()
                if self.settings.manual_restart:
                    self._pause_game()
                bc_log('next round!')
        else:  # last round done, game over
            self._game_over()
            self.timer.Stop()

    def _go_to_break(self) -> None:
        """Display a visible hospitality break, and count down."""

        self._in_break = True
        self.label_round.SetLabelText('TIME TO NEXT ROUND:')
        self.clock = wx.TimeSpan.Minutes(self.settings.break_length)
        self._update_clock()

    def _game_over(self) -> None:
        """Game is over."""

        self._pause_game()
        self.label_clock.SetLabelText('Done!')
        self._game_finished = True

    def on_menu_File_save(self, event) -> None:
        dlg = wx.FileDialog(
            self,
            message='Save configuration to file',
            defaultDir=str(Path(__file__)),
            wildcard='*.json',
        )
        if dlg.ShowModal() == wx.ID_OK:
            pth = dlg.GetPath()
            self.settings.save_to_file(Path(pth))
        event.Skip()

    def on_menu_File_Load(self, event) -> None:
        dlg = wx.FileDialog(
            self,
            message='Load Configuration From:',
            defaultDir=str(Path(__file__)),
            wildcard='*.json',
        )
        if dlg.ShowModal() == wx.ID_OK:
            pth = Path(dlg.GetPath())
            self.settings.load_from_file(Path(pth))
            if not self._game_started:
                self._initialize_game()
        event.Skip()

    def on_menu_File_Exit(self, event) -> None:
        self.Close()
        event.Skip()

    def on_menu_Settings_Customize(self, event) -> None:
        bc_log("Event handler 'on_menu_Settings_Customize'")
        with PreferencesDialog(self) as dlg:
            dlg.load(self.settings, self._game_started)
            if dlg.ShowModal() == wx.ID_OK:
                new_values, restart = dlg.get_values()
                self.settings.update_from_dict(new_values)
                self._update_statusbar()
                if not self._game_started or restart:  # reset game
                    self._initialize_game()
        event.Skip()

    def on_menu_view_Buttons(self, event) -> None:
        bc_log("Event handler 'on_menu_view_Buttons' not implemented!")
        event.Skip()

    def on_menu_view_Statusbar(self, event) -> None:
        bc_log("Event handler 'on_menu_view_Statusbar' not implemented!")
        event.Skip()

    def on_menu_Help_About(self, event) -> None:
        bc_log("Event handler 'on_menu_Help_About' not implemented!")
        event.Skip()

    def on_close(self, event) -> None:
        bc_log('closing!')
        if event.CanVeto() and self._game_started and not self._game_finished:
            answer = wx.MessageBox(
                'The game is not over.  Do you really wish to close?',
                'Game not over',
                wx.YES_NO | wx.CANCEL | wx.ICON_WARNING,
                self,
            )
            if answer != wx.YES:
                event.Veto()
                return

        self.settings.exit()
        event.Skip()

    @staticmethod
    def _handle_resize(obj: wx.Control, scale_text: str) -> None:
        """Scale text to fit window."""
        w, h = obj.GetSize().Get()
        tw, th = obj.GetTextExtent(scale_text).Get()
        scale = min(h / th, w / tw)
        old_size = obj.GetFont().GetPointSize()
        new_font = obj.GetFont().Scaled(scale)
        obj.SetFont(new_font)
        bc_log(f"old: {old_size}, scale: {scale}, "
               f"new: {obj.GetFont().GetPointSize()}")

    def on_resize(self, event) -> None:
        self._handle_resize(
            self.label_round,
            'ROUND 8' if self.settings.rounds < 10 else 'ROUND 88',
        )
        bc_log("Event handler 'on_resize', calling clock")
        self._handle_resize(
            self.label_clock,
            '88:88' if self.settings.round_length < 100 else '888:88',
        )
        self.panel_1.Layout()
        if self.IsMaximized():
            bc_log("IsMaximized")
            # TODO: for some reason it doesn't register.  Try to fix.
        event.Skip()

    def on_button_start(self, event) -> None:
        bc_log("Event handler 'on_button_start', "
               f"clicked = {self.button_start.GetValue()}")

        if self.button_start.GetValue():
            if self._game_finished:
                answer = wx.MessageBox(
                    'The game has ended.  Do you want to start another '
                    'session with the same parameters?',
                    'Start another session',
                    wx.YES_NO | wx.CANCEL,
                    self,
                )
                if answer == wx.YES:
                    self._initialize_game()
            self._game_started = True  # provide "restart" option
            self.button_start.SetLabelText('Pause')
            self.timer.Start(1000)
        else:
            self.button_start.SetLabelText('Start')
            self.timer.Stop()
        event.Skip()

    def on_button_reset(self, event) -> None:
        self._reset_clock()
        event.Skip()

    def on_button_clock_plus(self, event) -> None:
        self.clock.Add(wx.TimeSpan.Minute())
        self._update_clock()
        event.Skip()

    def on_button_clock_minus(self, event) -> None:
        self.clock.Subtract(wx.TimeSpan.Minute())
        if not self.clock.IsPositive():  # took last minute off clock
            self.clock = wx.TimeSpan(0, sec=5)
        self._update_clock()
        event.Skip()

    def on_goto_break(self, event):  # wxGlade: RoundTimer.<event_handler>
        # TODO: Implement this
<<<<<<< HEAD
        bc_log("Event handler 'on_goto_break'")
=======
        print("Event handler 'on_goto_break'")
>>>>>>> 05a5570a
        # fake on_resize
        self.on_resize(event)
        event.Skip()

    def on_button_end_round(self, event) -> None:
        self.clock = wx.TimeSpan(0, sec=2)
        self._update_clock()
        event.Skip()

    def on_button_round_plus(self, event) -> None:
        if self.round < self.settings.rounds:
            self.round += 1
            self._update_round()
        event.Skip()

    def on_button_round_minus(self, event) -> None:
        if self.round > 1:
            self.round -= 1
            self._update_round()
        event.Skip()

    def on_clock_tick(self, event) -> None:
        """One of the timers tripped, call the appropriate reaction"""

        if event.Id == self.timer.GetId():
<<<<<<< HEAD
            # bc_log('second_tick')
=======
            # print('second_tick')
>>>>>>> 05a5570a
            self.clock.Subtract(wx.TimeSpan.Second())
            self._update_clock()
            if self.clock.IsNegative():
                self._next_round()
        else:
            # bc_log('minute_tick')
            self._update_statusbar()  # do this for all timers
        event.Skip()


class PreferencesDialog(SetupDialog):  # pylint: disable=too-many-ancestors
    """event handling goes here."""

    def __init__(self, *args, **kwargs):
        super().__init__(*args, **kwargs)
        # add validators - DNE in wxGlade
        self.text_round_count.SetValidator(vld.RoundCountValidator())
        self.text_round_length.SetValidator(vld.RoundLengthValidator())
        self.text_break_rounds.SetValidator(vld.BreakValidator())
        self.text_break_length.SetValidator(vld.BreakLengthValidator())

    def load(self, settings: GameSettings, game_started: bool) -> None:
        """Load Dialog with game's current settings."""

        self.text_round_count.ChangeValue(str(settings.rounds))
        self.text_round_length.ChangeValue(str(settings.round_length))
        self.text_break_rounds.ChangeValue(
            ','.join([str(x) for x in settings.breaks])
        )
        self.text_break_length.ChangeValue(str(settings.break_length))
        self.check_invisible.SetValue(not settings.break_visible)
        self.check_manual.SetValue(settings.manual_restart)
        self.check_sounds.SetValue(settings.sounds)
        if game_started:  # show the restart button
            self.check_restart.Show()
            self.check_restart.SetValue(False)
            self.GetSizer().SetSizeHints(self)

    def get_values(self) -> Tuple[dict, bool]:
        """Pull values from dialog.

        Returns a dict containing the settings,
            and a boolean that answers "Shall we restart the game?"

        """

        breaks_raw = self.text_break_rounds.GetValue()
        breaks = (breaks_raw.split(',') if breaks_raw else ())

        breaks_raw = self.text_break_rounds.GetValue()
        breaks = (breaks_raw.split(',') if breaks_raw else ())

        ret = {
            'rounds': int(self.text_round_count.GetValue()),
            'round_length': int(self.text_round_length.GetValue()),
            'breaks': tuple(int(b) for b in breaks),
            'break_length': int(self.text_break_length.GetValue()),
            'break_visible': not self.check_invisible.GetValue(),
            'manual_restart': self.check_manual.GetValue(),
            'sounds': self.check_sounds.GetValue(),
        }
        return ret, self.check_restart.IsChecked()

    def on_restart_checked(self, event) -> None:
        """Ensure user really wants to restart the game"""

        if self.check_restart.IsChecked():
            answer = wx.MessageBox(
                message="Are you sure you want to restart the game?",
                caption="Game Restart",
                style=wx.YES_NO | wx.CANCEL | wx.ICON_WARNING,
            )
            if answer != wx.YES:
                self.check_restart.SetValue(False)
        event.Skip()


class MyApp(wx.App):
    """The Timer application."""

    # pylint: disable=invalid-name
    def OnInit(self):
        """ "Init" function for wxWidget."""

        # Because this is a "init_equivalent" function:
        # pylint: disable=attribute-defined-outside-init
        self.frame = BridgeTimer(None, wx.ID_ANY, "")
        self.SetTopWindow(self.frame)
        self.frame.Show()
        return True


# end of class MyApp


if __name__ == "__main__":
    app = MyApp(0)
    app.MainLoop()<|MERGE_RESOLUTION|>--- conflicted
+++ resolved
@@ -44,6 +44,7 @@
 
     def load_from_file(self, f: Path) -> None:
         """Load settings from json file."""
+
         try:
             with f.open() as fh:
                 data = json.load(fh)
@@ -358,11 +359,7 @@
 
     def on_goto_break(self, event):  # wxGlade: RoundTimer.<event_handler>
         # TODO: Implement this
-<<<<<<< HEAD
         bc_log("Event handler 'on_goto_break'")
-=======
-        print("Event handler 'on_goto_break'")
->>>>>>> 05a5570a
         # fake on_resize
         self.on_resize(event)
         event.Skip()
@@ -388,11 +385,7 @@
         """One of the timers tripped, call the appropriate reaction"""
 
         if event.Id == self.timer.GetId():
-<<<<<<< HEAD
             # bc_log('second_tick')
-=======
-            # print('second_tick')
->>>>>>> 05a5570a
             self.clock.Subtract(wx.TimeSpan.Second())
             self._update_clock()
             if self.clock.IsNegative():
@@ -438,9 +431,6 @@
             and a boolean that answers "Shall we restart the game?"
 
         """
-
-        breaks_raw = self.text_break_rounds.GetValue()
-        breaks = (breaks_raw.split(',') if breaks_raw else ())
 
         breaks_raw = self.text_break_rounds.GetValue()
         breaks = (breaks_raw.split(',') if breaks_raw else ())
@@ -471,14 +461,7 @@
 
 
 class MyApp(wx.App):
-    """The Timer application."""
-
-    # pylint: disable=invalid-name
     def OnInit(self):
-        """ "Init" function for wxWidget."""
-
-        # Because this is a "init_equivalent" function:
-        # pylint: disable=attribute-defined-outside-init
         self.frame = BridgeTimer(None, wx.ID_ANY, "")
         self.SetTopWindow(self.frame)
         self.frame.Show()
